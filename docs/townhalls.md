# DataHub Town Halls

We hold regular virtual town hall meetings to meet with DataHub community. 
Currently it's held on the fourth Friday of every month (with some exceptions such as holiday weekends).
It's the perfect venue to meet the team behind DataHub and other users, as well as to ask higher-level questions, such as roadmap and product direction.
From time to time we also use the opportunity to showcase upcoming features.

<<<<<<< HEAD
## Coming up - Aug 27th, 2021 @ 9 AM US Pacific
=======
## Coming up - Sep 24th, 2021 @ 9 AM US Pacific
>>>>>>> b19addb3

## Meeting Invite

You can join with this link https://zoom.datahubproject.io, or [signup](https://docs.google.com/forms/d/1r9bObXKS3tgKpISqqO3rw4yQog5zwuaFxg8IrJGUbvQ/) to get a calendar invite. 

- Topic Proposals: [submit here](https://docs.google.com/forms/d/1v2ynbAXjJlqY97xE_X1DAntNrXDznOFiNfryUkMPtkI/)
- Signup to get an invite: [here](https://docs.google.com/forms/d/1r9bObXKS3tgKpISqqO3rw4yQog5zwuaFxg8IrJGUbvQ/)

## Agenda

- Stay Tuned!

## Past Meetings

See [Town Hall History](townhall-history.md) for recordings of past town halls.<|MERGE_RESOLUTION|>--- conflicted
+++ resolved
@@ -5,11 +5,7 @@
 It's the perfect venue to meet the team behind DataHub and other users, as well as to ask higher-level questions, such as roadmap and product direction.
 From time to time we also use the opportunity to showcase upcoming features.
 
-<<<<<<< HEAD
-## Coming up - Aug 27th, 2021 @ 9 AM US Pacific
-=======
 ## Coming up - Sep 24th, 2021 @ 9 AM US Pacific
->>>>>>> b19addb3
 
 ## Meeting Invite
 
