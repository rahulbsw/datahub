import logging
import re
from dataclasses import dataclass, field
from typing import Dict, Iterable, List, Optional

import requests
from pydantic import BaseModel
from sqlalchemy.engine.url import make_url

import datahub.emitter.mce_builder as builder
import datahub.metadata.schema_classes as models
from datahub.configuration.common import AllowDenyPattern, ConfigModel
from datahub.ingestion.api.common import PipelineContext
from datahub.ingestion.api.source import Source, SourceReport
from datahub.ingestion.api.workunit import MetadataWorkUnit

logger = logging.getLogger(__name__)


class KafkaConnectSourceConfig(ConfigModel):
    # See the Connect REST Interface for details
    # https://docs.confluent.io/platform/current/connect/references/restapi.html#
    connect_uri: str = "http://localhost:8083/"
    username: Optional[str] = None
    password: Optional[str] = None
    cluster_name: Optional[str] = "connect-cluster"
    env: str = builder.DEFAULT_ENV
    construct_lineage_workunits: bool = True
    connector_patterns: AllowDenyPattern = AllowDenyPattern(allow=[".*"], deny=["^_.*"])


@dataclass
class KafkaConnectSourceReport(SourceReport):
    connectors_scanned: int = 0
    filtered: List[str] = field(default_factory=list)

    def report_connector_scanned(self, connector: str) -> None:
        self.connectors_scanned += 1

    def report_dropped(self, connector: str) -> None:
        self.filtered.append(connector)


@dataclass
class DebeziumParser:
    source_platform: str
    server_name: Optional[str]
    database_name: Optional[str]


@dataclass
class JdbcParser:
    db_connection_url: Optional[str]


@dataclass
class KafkaConnectLineage:
    """Class to store Kafka Connect lineage mapping"""

    source_dataset: str
    source_platform: str
    target_dataset: str
    target_platform: str


class ConnectorManifest(BaseModel):
    name: str
    config: Dict = {}
    lineages: Optional[List[KafkaConnectLineage]] = []
    topic_names: Optional[Iterable[str]] = []
    type: str
    url: Optional[str]


<<<<<<< HEAD
def get_jdbc_source_connector_parser(connector_manifest):
    connector_class = connector_manifest.config.get("connector.class", "")
    parser = {
        # https://docs.confluent.io/kafka-connect-jdbc/current/source-connector/source_config_options.html
        "io.confluent.connect.jdbc.JdbcSourceConnector": {
            "db_connection_url": connector_manifest.config.get("connection.url"),
        }
    }

    return parser.get(connector_class)


def get_debezium_source_connector_parser(connector_manifest):
=======
def get_jdbc_source_connector_parser(
    connector_manifest: ConnectorManifest,
) -> JdbcParser:
    return JdbcParser(connector_manifest.config.get("connection.url"))


def get_debezium_source_connector_parser(
    connector_manifest: ConnectorManifest,
) -> DebeziumParser:
>>>>>>> b19addb3
    connector_class = connector_manifest.config.get("connector.class", "")
    if connector_class == "io.debezium.connector.mysql.MySqlConnector":
        # https://debezium.io/documentation/reference/connectors/mysql.html#mysql-topic-names
        parser = DebeziumParser(
            source_platform="mysql",
            server_name=connector_manifest.config.get("database.server.name"),
            database_name=None,
        )
    elif connector_class == "MySqlConnector":
        parser = DebeziumParser(
            source_platform="mysql",
            server_name=connector_manifest.config.get("database.server.name"),
            database_name=None,
        )
    elif connector_class == "io.debezium.connector.mongodb.MongoDbConnector":
        # https://debezium.io/documentation/reference/connectors/mongodb.html#mongodb-topic-names
        parser = DebeziumParser(
            source_platform="mongodb",
            server_name=connector_manifest.config.get("database.server.name"),
            database_name=None,
        )
    elif connector_class == "io.debezium.connector.postgresql.PostgresConnector":
        # https://debezium.io/documentation/reference/connectors/postgresql.html#postgresql-topic-names
        parser = DebeziumParser(
            source_platform="postgres",
            server_name=connector_manifest.config.get("database.server.name"),
            database_name=connector_manifest.config.get("database.dbname"),
        )
    elif connector_class == "io.debezium.connector.oracle.OracleConnector":
        # https://debezium.io/documentation/reference/connectors/oracle.html#oracle-topic-names
        parser = DebeziumParser(
            source_platform="oracle",
            server_name=connector_manifest.config.get("database.server.name"),
            database_name=connector_manifest.config.get("database.dbname"),
        )
    elif connector_class == "io.debezium.connector.sqlserver.SqlServerConnector":
        # https://debezium.io/documentation/reference/connectors/sqlserver.html#sqlserver-topic-names
        parser = DebeziumParser(
            source_platform="mssql",
            server_name=connector_manifest.config.get("database.server.name"),
            database_name=connector_manifest.config.get("database.dbname"),
        )
    elif connector_class == "io.debezium.connector.db2.Db2Connector":
        # https://debezium.io/documentation/reference/connectors/db2.html#db2-topic-names
        parser = DebeziumParser(
            source_platform="db2",
            server_name=connector_manifest.config.get("database.server.name"),
            database_name=connector_manifest.config.get("database.dbname"),
        )
    elif connector_class == "io.debezium.connector.vitess.VitessConnector":
        # https://debezium.io/documentation/reference/connectors/vitess.html#vitess-topic-names
        parser = DebeziumParser(
            source_platform="vitess",
            server_name=connector_manifest.config.get("database.server.name"),
            database_name=connector_manifest.config.get("vitess.keyspace"),
        )
    else:
        raise ValueError(f"Connector class '{connector_class}' is unknown.")

    return parser


def remove_prefix(text: str, prefix: str) -> str:
    if text.startswith(prefix):
        index = len(prefix)
        return text[index:]
    return text


def remove_prefix(text: str, prefix: str) -> str:
    if text.startswith(prefix):
        index = len(prefix)
        return text[index:]
    return text


@dataclass
class JDBCSourceConnectorLineages:
    connector_manifest: ConnectorManifest

    def get_lineages(self):
        lineages: List[KafkaConnectLineage] = list()
        parser = get_jdbc_source_connector_parser(self.connector_manifest)
        db_connection_url = parser.get("db_connection_url")
        url = remove_prefix(str(db_connection_url), "jdbc:")
        url_instance = make_url(url)
        source_platform = url_instance.drivername
        database_name = url_instance.database

        logging.debug(
            f"Extracting source platform: {source_platform} and database name: {database_name} from connection url "
        )

        topic_prefix = (
            str(self.connector_manifest.config.get("topic.prefix"))
            if self.connector_manifest.config.get("topic.prefix")
            else None
        )

        query = (
            self.connector_manifest.config.get("query")
            if self.connector_manifest.config.get("query")
            else None
        )

        if not self.connector_manifest.topic_names:
            return lineages

        for topic in self.connector_manifest.topic_names:
            # if the connector uses a custom query
            if topic_prefix and not query:
                source_table = remove_prefix(topic, topic_prefix)
            else:
                source_table = topic

            dataset_name = (
                database_name + "." + source_table if database_name else source_table
            )

            lineage = KafkaConnectLineage(
                source_dataset=dataset_name,
                source_platform=source_platform,
                target_dataset=topic,
                target_platform="kafka",
            )
            lineages.append(lineage)

        return lineages


@dataclass
class JDBCSourceConnectorLineages:
    connector_manifest: ConnectorManifest

    def get_lineages(self):
        lineages: List[KafkaConnectLineage] = list()
        parser = get_jdbc_source_connector_parser(self.connector_manifest)
        db_connection_url = parser.db_connection_url
        url = remove_prefix(str(db_connection_url), "jdbc:")
        url_instance = make_url(url)
        source_platform = url_instance.drivername
        database_name = url_instance.database

        logging.debug(
            f"Extracting source platform: {source_platform} and database name: {database_name} from connection url "
        )

        topic_prefix = (
            str(self.connector_manifest.config.get("topic.prefix"))
            if self.connector_manifest.config.get("topic.prefix")
            else None
        )

        query = (
            self.connector_manifest.config.get("query")
            if self.connector_manifest.config.get("query")
            else None
        )

        if not self.connector_manifest.topic_names:
            return lineages

        for topic in self.connector_manifest.topic_names:
            # if the connector uses a custom query
            if topic_prefix and not query:
                source_table = remove_prefix(topic, topic_prefix)
            else:
                source_table = topic

            dataset_name = (
                database_name + "." + source_table if database_name else source_table
            )

            lineage = KafkaConnectLineage(
                source_dataset=dataset_name,
                source_platform=source_platform,
                target_dataset=topic,
                target_platform="kafka",
            )
            lineages.append(lineage)

        return lineages


@dataclass
class DebeziumSourceConnectorLineages:
    connector_manifest: ConnectorManifest

    def get_lineages(self) -> List[KafkaConnectLineage]:
        lineages: List[KafkaConnectLineage] = list()
        parser = get_debezium_source_connector_parser(self.connector_manifest)
        source_platform = parser.source_platform
        server_name = parser.server_name
        database_name = parser.database_name
        topic_naming_pattern = r"({0})\.(\w+\.\w+)".format(server_name)

        if not self.connector_manifest.topic_names:
            return lineages

        for topic in self.connector_manifest.topic_names:
            found = re.search(re.compile(topic_naming_pattern), topic)

            if found:
                table_name = (
                    database_name + "." + found.group(2)
                    if database_name
                    else found.group(2)
                )

                lineage = KafkaConnectLineage(
                    source_dataset=table_name,
                    source_platform=source_platform,
                    target_dataset=topic,
                    target_platform="kafka",
                )
                lineages.append(lineage)

        return lineages


class KafkaConnectSource(Source):
    """The class for Kafka Connect source.

    Attributes:
        config (KafkaConnectSourceConfig): Kafka Connect cluster REST API configurations.
        report (KafkaConnectSourceReport): Kafka Connect source ingestion report.

    """

    config: KafkaConnectSourceConfig
    report: KafkaConnectSourceReport

    def __init__(self, config: KafkaConnectSourceConfig, ctx: PipelineContext):
        super().__init__(ctx)
        self.config = config
        self.report = KafkaConnectSourceReport()

        self.session = requests.Session()
        self.session.headers.update(
            {
                "Accept": "application/json",
                "Content-Type": "application/json",
            }
        )

        # Test the connection
        test_response = self.session.get(f"{self.config.connect_uri}")
        test_response.raise_for_status()
        logger.info(f"Connection to {self.config.connect_uri} is ok")

    @classmethod
    def create(cls, config_dict: dict, ctx: PipelineContext) -> Source:
        config = KafkaConnectSourceConfig.parse_obj(config_dict)
        return cls(config, ctx)

    def get_connectors_manifest(self) -> List[ConnectorManifest]:
        """Get Kafka Connect connectors manifest using REST API.

        Enrich with lineages metadata.
        """
        connectors_manifest = list()

        connector_response = self.session.get(
            f"{self.config.connect_uri}/connectors",
        )

        payload = connector_response.json()

        for c in payload:
            connector_url = f"{self.config.connect_uri}/connectors/{c}"
            connector_response = self.session.get(connector_url)

            manifest = connector_response.json()
            connector_manifest = ConnectorManifest(**manifest)
            # Initialize connector lineages
            connector_manifest.lineages = list()
            connector_manifest.url = connector_url

            # Populate Source Connector metadata
            if connector_manifest.type == "source":
                topics_response = self.session.get(
                    f"{self.config.connect_uri}/connectors/{c}/topics",
                )

                topics = topics_response.json()
                connector_manifest.topic_names = topics[c]["topics"]

                # JDBC source connector lineages
                if connector_manifest.config.get("connector.class").__eq__(
                    "io.confluent.connect.jdbc.JdbcSourceConnector"
                ):
                    jdbc_source_lineages = JDBCSourceConnectorLineages(
                        connector_manifest=connector_manifest
                    )
                    connector_manifest.lineages.extend(
                        jdbc_source_lineages.get_lineages()
                    )
                else:
                    # Debezium Source Connector lineages
<<<<<<< HEAD
                    debezium_source_lineages = DebeziumSourceConnectorLineages(
                        connector_manifest=connector_manifest
                    )
                    connector_manifest.lineages.extend(
                        debezium_source_lineages.get_lineages()
                    )
=======
                    try:
                        debezium_source_lineages = DebeziumSourceConnectorLineages(
                            connector_manifest=connector_manifest
                        )
                        connector_manifest.lineages.extend(
                            debezium_source_lineages.get_lineages()
                        )
                    except ValueError as err:
                        logger.warning(
                            f"Skipping connector {connector_manifest.name} due to error: {err}"
                        )
                        self.report.report_failure(connector_manifest.name, str(err))
                        continue
>>>>>>> b19addb3

            if connector_manifest.type == "sink":
                # TODO: Sink Connector not yet implemented
                self.report.report_dropped(connector_manifest.name)
                logger.warning(
                    f"Skipping connector {connector_manifest.name}. Sink Connector not yet implemented"
                )
                pass

            connectors_manifest.append(connector_manifest)

        return connectors_manifest

    def construct_flow_workunit(
        self, connector: ConnectorManifest
    ) -> Iterable[MetadataWorkUnit]:
        connector_name = connector.name
        connector_type = connector.type
        connector_class = connector.config.get("connector.class")
        # connector_url = connector.url  # NOTE: this will expose connector credential when used
        flow_urn = builder.make_data_flow_urn(
            "kafka-connect", connector_name, self.config.env
        )
        flow_property_bag: Optional[Dict[str, str]] = None
        mce = models.MetadataChangeEventClass(
            proposedSnapshot=models.DataFlowSnapshotClass(
                urn=flow_urn,
                aspects=[
                    models.DataFlowInfoClass(
                        name=connector_name,
                        description=f"{connector_type.capitalize()} connector using `{connector_class}` plugin.",
                        customProperties=flow_property_bag,
                        # externalUrl=connector_url, # NOTE: this will expose connector credential when used
                    ),
                    # ownership,
                    # tags,
                ],
            )
        )

        for c in [connector_name]:
            wu = MetadataWorkUnit(id=c, mce=mce)
            self.report.report_workunit(wu)
            yield wu

    def construct_job_workunits(
        self, connector: ConnectorManifest
    ) -> Iterable[MetadataWorkUnit]:

        connector_name = connector.name
        flow_urn = builder.make_data_flow_urn(
            "kafka-connect", connector_name, self.config.env
        )

        job_property_bag: Optional[Dict[str, str]] = None

        lineages = connector.lineages
        if lineages:
            for lineage in lineages:
                source_dataset = lineage.source_dataset
                source_platform = lineage.source_platform
                target_dataset = lineage.target_dataset
                target_platform = lineage.target_platform

                job_urn = builder.make_data_job_urn_with_flow(flow_urn, source_dataset)

                inlets = [builder.make_dataset_urn(source_platform, source_dataset)]
                outlets = [builder.make_dataset_urn(target_platform, target_dataset)]

                mce = models.MetadataChangeEventClass(
                    proposedSnapshot=models.DataJobSnapshotClass(
                        urn=job_urn,
                        aspects=[
                            models.DataJobInfoClass(
                                name=f"{connector_name}:{source_dataset}",
                                type="COMMAND",
                                description=None,
                                customProperties=job_property_bag,
                                # externalUrl=job_url,
                            ),
                            models.DataJobInputOutputClass(
                                inputDatasets=inlets or [],
                                outputDatasets=outlets or [],
                            ),
                            # ownership,
                            # tags,
                        ],
                    )
                )

                wu = MetadataWorkUnit(id=source_dataset, mce=mce)
                self.report.report_workunit(wu)
                yield wu

    def construct_lineage_workunits(
        self, connector: ConnectorManifest
    ) -> Iterable[MetadataWorkUnit]:

        lineages = connector.lineages
        if lineages:
            for lineage in lineages:
                source_dataset = lineage.source_dataset
                source_platform = lineage.source_platform
                target_dataset = lineage.target_dataset
                target_platform = lineage.target_platform

                mce = models.MetadataChangeEventClass(
                    proposedSnapshot=models.DatasetSnapshotClass(
                        urn=builder.make_dataset_urn(
                            target_platform, target_dataset, self.config.env
                        ),
                        aspects=[
                            models.UpstreamLineageClass(
                                upstreams=[
                                    models.UpstreamClass(
                                        dataset=builder.make_dataset_urn(
                                            source_platform,
                                            source_dataset,
                                            self.config.env,
                                        ),
                                        type=models.DatasetLineageTypeClass.TRANSFORMED,
                                    )
                                ]
                            )
                        ],
                    )
                )

                wu = MetadataWorkUnit(id=source_dataset, mce=mce)
                self.report.report_workunit(wu)
                yield wu

    def get_workunits(self) -> Iterable[MetadataWorkUnit]:
        connectors_manifest = self.get_connectors_manifest()
        for connector in connectors_manifest:
            name = connector.name
            if self.config.connector_patterns.allowed(name):
                yield from self.construct_flow_workunit(connector)
                yield from self.construct_job_workunits(connector)
                if self.config.construct_lineage_workunits:
                    yield from self.construct_lineage_workunits(connector)

                self.report.report_connector_scanned(name)

            else:
                self.report.report_dropped(name)

    def get_report(self) -> KafkaConnectSourceReport:
        return self.report<|MERGE_RESOLUTION|>--- conflicted
+++ resolved
@@ -72,21 +72,6 @@
     url: Optional[str]
 
 
-<<<<<<< HEAD
-def get_jdbc_source_connector_parser(connector_manifest):
-    connector_class = connector_manifest.config.get("connector.class", "")
-    parser = {
-        # https://docs.confluent.io/kafka-connect-jdbc/current/source-connector/source_config_options.html
-        "io.confluent.connect.jdbc.JdbcSourceConnector": {
-            "db_connection_url": connector_manifest.config.get("connection.url"),
-        }
-    }
-
-    return parser.get(connector_class)
-
-
-def get_debezium_source_connector_parser(connector_manifest):
-=======
 def get_jdbc_source_connector_parser(
     connector_manifest: ConnectorManifest,
 ) -> JdbcParser:
@@ -96,7 +81,6 @@
 def get_debezium_source_connector_parser(
     connector_manifest: ConnectorManifest,
 ) -> DebeziumParser:
->>>>>>> b19addb3
     connector_class = connector_manifest.config.get("connector.class", "")
     if connector_class == "io.debezium.connector.mysql.MySqlConnector":
         # https://debezium.io/documentation/reference/connectors/mysql.html#mysql-topic-names
@@ -164,67 +148,6 @@
         index = len(prefix)
         return text[index:]
     return text
-
-
-def remove_prefix(text: str, prefix: str) -> str:
-    if text.startswith(prefix):
-        index = len(prefix)
-        return text[index:]
-    return text
-
-
-@dataclass
-class JDBCSourceConnectorLineages:
-    connector_manifest: ConnectorManifest
-
-    def get_lineages(self):
-        lineages: List[KafkaConnectLineage] = list()
-        parser = get_jdbc_source_connector_parser(self.connector_manifest)
-        db_connection_url = parser.get("db_connection_url")
-        url = remove_prefix(str(db_connection_url), "jdbc:")
-        url_instance = make_url(url)
-        source_platform = url_instance.drivername
-        database_name = url_instance.database
-
-        logging.debug(
-            f"Extracting source platform: {source_platform} and database name: {database_name} from connection url "
-        )
-
-        topic_prefix = (
-            str(self.connector_manifest.config.get("topic.prefix"))
-            if self.connector_manifest.config.get("topic.prefix")
-            else None
-        )
-
-        query = (
-            self.connector_manifest.config.get("query")
-            if self.connector_manifest.config.get("query")
-            else None
-        )
-
-        if not self.connector_manifest.topic_names:
-            return lineages
-
-        for topic in self.connector_manifest.topic_names:
-            # if the connector uses a custom query
-            if topic_prefix and not query:
-                source_table = remove_prefix(topic, topic_prefix)
-            else:
-                source_table = topic
-
-            dataset_name = (
-                database_name + "." + source_table if database_name else source_table
-            )
-
-            lineage = KafkaConnectLineage(
-                source_dataset=dataset_name,
-                source_platform=source_platform,
-                target_dataset=topic,
-                target_platform="kafka",
-            )
-            lineages.append(lineage)
-
-        return lineages
 
 
 @dataclass
@@ -396,14 +319,6 @@
                     )
                 else:
                     # Debezium Source Connector lineages
-<<<<<<< HEAD
-                    debezium_source_lineages = DebeziumSourceConnectorLineages(
-                        connector_manifest=connector_manifest
-                    )
-                    connector_manifest.lineages.extend(
-                        debezium_source_lineages.get_lineages()
-                    )
-=======
                     try:
                         debezium_source_lineages = DebeziumSourceConnectorLineages(
                             connector_manifest=connector_manifest
@@ -417,7 +332,6 @@
                         )
                         self.report.report_failure(connector_manifest.name, str(err))
                         continue
->>>>>>> b19addb3
 
             if connector_manifest.type == "sink":
                 # TODO: Sink Connector not yet implemented
